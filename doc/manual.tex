--- conflicted
+++ resolved
@@ -165,7 +165,7 @@
 \end{equation}
 
 \begin{definition}[Hyperbolic cut basis shape]
-  Given the sparsity parameter \(S\), a hyperbolic cut shape is defined by
+  Given the sparsity parameter \(S \geq 1\), a hyperbolic cut shape is defined by
   \begin{equation}
     \mathfrak{K}(D,S) \coloneqq \left\{(k_1,\dots,k_D) \in \mathbb{N}_0^D \;|\;\prod_{d=1}^D(k_d+1) \leq S\right\}
     \label{eq:hyperbolic_cut_shape}
@@ -189,13 +189,8 @@
 equation (\ref{eq:basis_shape_bbox}):
 
 \[
-<<<<<<< HEAD
-  L_{\alpha}=\max\left\{k_{\alpha} \mid \prod_d(k_d+1) \leq S\right\} =
+  L_{\alpha}=\max\left\{k_{\alpha} \mid \prod_{d=1}^D(k_d+1) \leq S\right\} =
   \max\left\{k_{\alpha} \mid k_{\alpha}+1 \leq \frac{S}{\prod_{d \neq \alpha}(k_d+1)}\right\}
-=======
-  L_{\alpha}=\max_{k_{\alpha}}\left\{\prod_{d=1}^D(k_d+1) \leq S\right\} =
-  \max_{k_{\alpha}}\left\{k_{\alpha}+1 \leq \frac{S}{\prod_{d \neq \alpha}(k_d+1)}\right\}
->>>>>>> c69136ab
 \]
 
 \begin{equation}
@@ -461,13 +456,8 @@
   Given a basis shape \( \mathfrak{K} \),
   the shape extension \( \mathfrak{K}_{ext} \) is defined by
   \begin{equation}
-<<<<<<< HEAD
     \mathfrak{K}_{ext} \coloneqq \mathfrak{K} \cup 
-    \left\{\mindex{k}' \colon \mindex{k}' = \mindex{k} + \mindex{e}^d 
-=======
-    \mathfrak{K}_{ext} := \mathfrak{K} \cup
-    \left\{\mindex{k}' \;|\; \mindex{k}' = \mindex{k} + \mindex{e}^d
->>>>>>> c69136ab
+    \left\{\mindex{k}' \mid \mindex{k}' = \mindex{k} + \mindex{e}^d 
       \forall \mindex{k} \in \mathfrak{K} \forall d\right\}
   \end{equation}
   where \( \mindex{e}^d \) is the unit vector in direction \( d \).
@@ -521,11 +511,7 @@
 
 \begin{equation}
   \label{eq:scalar_hawp_inf}
-<<<<<<< HEAD
   \ket{\Phi} \coloneqq \Phi[\Pi](\vec{x}) = \exp{\left(\frac{iS}{\varepsilon^2}\right)} 
-=======
-  \ket{\Phi} := \Phi[\Pi](\vec{x}) = \exp{\left(\frac{iS}{\varepsilon^2}\right)}
->>>>>>> c69136ab
   \sum_{\mindex{k} \in \mathbb{N}^D} c_{\mindex{k}}\phi_{\mindex{k}}[\Pi](\vec{x})
 \end{equation}
 
@@ -578,13 +564,8 @@
   The inhomogeneous wavepacket is the most general case, as its components only share
   the scaling parameter \(\varepsilon\).
   \[
-<<<<<<< HEAD
     \Phi_i \coloneqq  (\varepsilon, \Pi_i, \mathfrak{K}_i, c_i) \] \[
     \Psi \coloneqq  \left(\varepsilon, 
-=======
-    \Phi_i := (\varepsilon, \Pi_i, \mathfrak{K}_i, c_i) \] \[
-    \Psi := \left(\varepsilon,
->>>>>>> c69136ab
     \begin{pmatrix}
       (\Pi_1, \mathfrak{K}_1, c_1) \\
       \vdots \\
@@ -608,13 +589,8 @@
   wavepacket. All components share the same Hagedorn parameter set and the
   same basis shape, which is an extension of the original wavepacket's basis shape.
   \[
-<<<<<<< HEAD
     \frac{\partial \Phi}{\partial x_n} \coloneqq  (\varepsilon, \Pi, \mathfrak{K}_{ext}, c'_n) \] \[
-    \vec{\nabla} \Phi \coloneqq  \left(\varepsilon, \Pi, \mathfrak{K}_{ext},
-=======
-    \frac{\partial \Phi}{\partial x_d} := (\varepsilon, \Pi, \mathfrak{K}_{ext}, c'_d) \] \[
-    \nabla \Phi := \left(\varepsilon, \Pi, \mathfrak{K}_{ext},
->>>>>>> c69136ab
+    \nabla \Phi \coloneqq  \left(\varepsilon, \Pi, \mathfrak{K}_{ext},
     \begin{pmatrix}
       (c'_1) \\
       \vdots \\
