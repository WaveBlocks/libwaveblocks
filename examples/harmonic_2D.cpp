--- conflicted
+++ resolved
@@ -16,98 +16,6 @@
 
 using namespace waveblocks;
 int main() {
-<<<<<<< HEAD
-  const int N = 1;
-  const int D = 2;
-  const int K = 5;
-
-  const real_t sigma_x = 0.5;
-  const real_t sigma_y = 0.5;
-
-  const real_t tol = 1e-10;
-
-  const real_t T = 12;
-  const real_t dt = 0.01;
-
-  const real_t eps = 0.1;
-
-  using MultiIndex = TinyMultiIndex<unsigned long, D>;
-
-  // Parameter set PI
-  CMatrix<D,D> Q = CMatrix<D,D>::Identity();
-  CMatrix<D,D> P = complex_t(0,1) * CMatrix<D,D>::Identity();
-  RVector<D> q = {-3.0, 0.0};
-  RVector<D> p = { 0.0, 0.5};
-  complex_t S = 0.;
-  HaWpParamSet<D> param_set(q,p,Q,P,S);
-
-  // Basis shape
-  ShapeEnumerator<D, MultiIndex> enumerator;
-  ShapeEnum<D, MultiIndex> shape_enum = enumerator.generate(HyperCubicShape<D>(K));
-
-  // Gaussian Wavepacket phi_00 with c_00 = 1
-  Coefficients coeffs = Coefficients::Zero(std::pow(K, D), 1);
-  coeffs[0] = 1.0;
-  Coefficients coefforig = Coefficients(coeffs);
-
-  // Assemble packet
-  ScalarHaWp<D,MultiIndex> packet;
-  packet.eps() = eps;
-  packet.parameters() = param_set;
-  packet.shape() = std::make_shared<ShapeEnum<D,MultiIndex>>(shape_enum);
-  packet.coefficients() = coeffs;
-
-  // Defining the potential
-  typename CanonicalBasis<N,D>::potential_type potential =
-      [sigma_x,sigma_y](CVector<D> x) {
-      return 0.5*(sigma_x*x[0]*x[0] + sigma_y*x[1]*x[1]).real();
-  };
-  typename ScalarLeadingLevel<D>::potential_type leading_level = potential;
-  typename ScalarLeadingLevel<D>::jacobian_type leading_jac =
-      [sigma_x,sigma_y](CVector<D> x) {
-      return CVector<D>{sigma_x*x[0], sigma_y*x[1]};
-  };
-  typename ScalarLeadingLevel<D>::hessian_type leading_hess =
-      [sigma_x,sigma_y](CVector<D>) {
-      CMatrix<D,D> res;
-      res(0,0) = sigma_x;
-      res(1,1) = sigma_y;
-      return res;
-  };
-
-  ScalarMatrixPotential<D> V(potential,leading_level,leading_jac,leading_hess);
-
-  // Quadrature rules
-  using TQR = waveblocks::TensorProductQR<
-      waveblocks::GaussHermiteQR<5>,
-      waveblocks::GaussHermiteQR<5>>;
-
-  // Defining the propagator
-  propagators::Hagedorn<N,D,MultiIndex, TQR> propagator;
-
-  // Preparing the file
-  utilities::PacketWriter<ScalarHaWp<D,MultiIndex>> writer("harmonic_2D.hdf5");
-
-  // Propagation
-  for (real_t t = 0; t < T; t += dt) {
-    std::cout << "Time: " << t << std::endl;
-
-    propagator.propagate(packet,dt,V);
-    writer.store_packet(t,packet);
-
-    real_t ekin = kinetic_energy<D,MultiIndex>(packet);
-    real_t epot = potential_energy<ScalarMatrixPotential<D>,D,MultiIndex, TQR>(packet,V);
-    writer.store_energies(t,epot,ekin);
-
-    // Assure constant coefficients
-    auto diff = (packet.coefficients() - coefforig).array().abs();
-    auto norm = diff.matrix().template lpNorm<Eigen::Infinity>();
-    bool flag = norm > tol ? false : true;
-
-    std::cout << "coefficients constant? " << (flag ? "yes" : "no") << std::endl;
-    std::cout << packet.parameters() << std::endl;
-  }
-=======
     const int N = 1;
     const int D = 2;
     const int K = 4;
@@ -201,5 +109,4 @@
         bool flag = norm > tol ? false : true;
         std::cout << "Coefficients constant? " << (flag ? "yes" : "no") << std::endl;
     }
->>>>>>> 154fd255
 }