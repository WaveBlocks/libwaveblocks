--- conflicted
+++ resolved
@@ -81,27 +81,12 @@
         const CMatrixNN basis = packet.evaluate_basis(transformed_nodes);
 
         // Build matrix
-<<<<<<< HEAD
-        const dim_t N = bases.rows();
-        CMatrixNN result = CMatrixNN::Zero(N, N);
+        const CDiagonalNN Dfactor(factor);
+        const CMatrixNN result = basis.matrix().conjugate() * Dfactor * basis.matrix().transpose();
 
         #pragma omp parallel for schedule(guided)
-        for(dim_t i = 0; i < N; ++i)
-            {
-                for(dim_t j = 0; j < N; ++j)
-                    {
                         complex_t resij = 0.0;
-                        for(dim_t k = 0; k < n_nodes; ++k)
-                            {
-                                resij += factor(k) * conj(bases(i, k)) * bases(j, k);
-                            }
                         result(i, j) = resij;
-                    }
-            }
-=======
-        const CDiagonalNN Dfactor(factor);
-        const CMatrixNN result = basis.matrix().conjugate() * Dfactor * basis.matrix().transpose();
->>>>>>> 369aba32
 
         // Global phase cancels out
         return result;
