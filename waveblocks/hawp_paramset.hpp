--- conflicted
+++ resolved
@@ -37,15 +37,9 @@
         : q(RMatrix<D,1>::Zero())
         , p(RMatrix<D,1>::Zero())
         , Q(CMatrix<D,D>::Identity())
-<<<<<<< HEAD
-        , P(CMatrix<D,D>::Identity()*complex_t(0.0, 1.0))
-        , S(complex_t(1,0))
-        , sqrt_detQ() //detQ = 1.0 => sqrt(detQ) = 1.0
-=======
         , P(CMatrix<D,D>::Identity()*complex_t(0,1))
         , S(complex_t(0,0))
         , sqrt_detQ(1)
->>>>>>> 117b067b
     { }
 
     /** Construct a Hagedorn parameter set by copying from another one.
@@ -58,10 +52,6 @@
         , S(that.S)
         , sqrt_detQ(that.sqrt_detQ)
     { }
-<<<<<<< HEAD
-    
-    HaWpParamSet(const RMatrix<D,1> &q, const RMatrix<D,1> &p, const CMatrix<D,D> &Q, const CMatrix<D,D> &P, complex_t S)
-=======
 
     /** Construct a Hagedorn parameter set with explicit values.
      */
@@ -70,17 +60,12 @@
                  const CMatrix<D,D> &Q,
                  const CMatrix<D,D> &P,
                  const complex_t &S)
->>>>>>> 117b067b
         : q(q)
         , p(p)
         , Q(Q)
         , P(P)
         , S(S)
-<<<<<<< HEAD
-        , sqrt_detQ( std::sqrt(Q.determinant()) ) //choose 1st root
-=======
         , sqrt_detQ(std::sqrt(Q.determinant()))
->>>>>>> 117b067b
     { }
 
     HaWpParamSet(const RMatrix<D,1> &q,
@@ -175,10 +160,7 @@
     out << "  p: " << parameters.p.format(CleanFmt) << '\n';
     out << "  Q: " << parameters.Q.format(CleanFmt) << '\n';
     out << "  P: " << parameters.P.format(CleanFmt) << '\n';
-<<<<<<< HEAD
-=======
     out << "  S: " << parameters.S << '\n';
->>>>>>> 117b067b
     out << "  sqrt(detQ): " << parameters.sqrt_detQ() << '\n';
     out << "  compatible(): " << (parameters.compatible() ? "yes" : "no") << '\n';
     out << "}" << std::endl;
